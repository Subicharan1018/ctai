# 🏗 Construction Tech AI (CTAI)

[🚀 **Launch Streamlit App**](https://ctai.streamlit.app/) · [🔗 **GitHub Repository**](https://github.com/Subicharan1018/ctai)

An AI-powered platform designed to transform the **construction industry** with smart insights, automation, and real-time project assistance.  
This project uses cleaned construction datasets to support tasks such as `MasterItemNo` classification and `QtyShipped` regression, and provides an interactive interface via **Streamlit**.

---

## 📌 Overview
Construction projects often face challenges such as delays, cost overruns, and mismanagement. **CTAI** helps tackle these challenges by:  
- 📊 Providing data-driven recommendations.  
- ⚡ Automating repetitive tasks.  
- 🧠 Offering AI-powered decision support.  
- 🌍 Deploying a user-friendly interface accessible on **Streamlit**.

---

## 🎯 Objectives
- Simplify **construction project tracking**.  
- Enable **real-time collaboration** across teams.  
- Use AI to provide **insights and risk predictions**.  
- Make the solution easily accessible through the cloud.

---

## 🛠 Installation & Setup

Follow the steps below to set up the project locally.

### 1. Clone the Repository
```bash
git clone https://github.com/Subicharan1018/ctai.git
cd ctai
```

### 2.Install required files
```bash
cd xgboost
pip install requirements.txt
<<<<<<< HEAD
```
=======
```
>>>>>>> 452ec5f4
<|MERGE_RESOLUTION|>--- conflicted
+++ resolved
@@ -1,6 +1,6 @@
 # 🏗 Construction Tech AI (CTAI)
 
-[🚀 **Launch Streamlit App**](https://ctai.streamlit.app/) · [🔗 **GitHub Repository**](https://github.com/Subicharan1018/ctai)
+[🔗 **GitHub Repository**](https://github.com/Subicharan1018/ctai) · [🌐 **Deployed Solution (Ngrok)**](https://xglink.vercel.app/)
 
 An AI-powered platform designed to transform the **construction industry** with smart insights, automation, and real-time project assistance.  
 This project uses cleaned construction datasets to support tasks such as `MasterItemNo` classification and `QtyShipped` regression, and provides an interactive interface via **Streamlit**.
@@ -32,14 +32,70 @@
 ```bash
 git clone https://github.com/Subicharan1018/ctai.git
 cd ctai
+cd xgboost
 ```
 
-### 2.Install required files
+### 2. Install Dependencies
 ```bash
-cd xgboost
-pip install requirements.txt
-<<<<<<< HEAD
+pip install streamlit pandas numpy scikit-learn joblib sentence-transformers faiss-cpu requests python-dotenv pyngrok matplotlib python-dateutil
 ```
-=======
+
+### 3. Set Up Environment Variables
+Create a `.env` file in the project directory and add your Groq API key:
+```env
+GROQ_API_KEY=your_groq_api_key_here
 ```
->>>>>>> 452ec5f4
+
+---
+## To generate the submission.csv file Run the xgboost_sep1.ipynb file to generate the submission.csv file
+
+## ▶️ How to Run the Code
+
+### Option 1: Run with Streamlit (Recommended)
+```bash
+streamlit run app.py
+```
+
+### Option 2: Run with Ngrok Tunnel
+```bash
+python ngrok_app.py
+```
+
+### Option 3: Run Command Line Interface
+```bash
+python run.py
+```
+
+---
+
+## 🌐 Deployed Solutions
+- **Ngrok Deployment**: [https://xglink.vercel.app/](https://xglink.vercel.app/)
+
+---
+
+## 📁 Project Structure
+
+- `app.py`: Main Streamlit application
+- `ngrok_app.py`: Streamlit application with Ngrok tunneling
+- `run.py`: Command-line interface for predictions
+- `xgboost_sep1.ipynb`: Jupyter notebook with model training
+- `json/`: Directory containing product data in JSON format
+- `*.pkl`: Pre-trained models and preprocessing objects
+
+---
+
+## 🤖 Features
+
+- **Smart Procurement Planning**: Get material estimates based on project specifications
+- **Vendor Identification**: Find suppliers with specific criteria (location, ratings, etc.)
+- **Procurement Timeline**: Generate lead times and delivery schedules
+- **Project Scheduling**: Integrated construction schedule with Gantt charts
+- **ML Predictions**: Predict item classifications and quantities using XGBoost models
+
+---
+
+## 📚 Usage
+
+1. Enter project details in the text area (e.g., "25 MegaWatt, 2 Lacs SquareFoot Built Up Area, Project Volume of 1875 Cr in Rupees, Build in Navi Mumbai Area")
+2. Click "Generate Procurement Plan"
+3. View material estimates, vendor information, timelines, and schedules